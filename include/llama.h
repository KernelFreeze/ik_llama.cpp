#ifndef LLAMA_H
#define LLAMA_H

#include "ggml.h"
#include "ggml-backend.h"

#include <stddef.h>
#include <stdint.h>
#include <stdio.h>
#include <stdbool.h>

#ifdef LLAMA_SHARED
#    if defined(_WIN32) && !defined(__MINGW32__)
#        ifdef LLAMA_BUILD
#            define LLAMA_API __declspec(dllexport)
#        else
#            define LLAMA_API __declspec(dllimport)
#        endif
#    else
#        define LLAMA_API __attribute__ ((visibility ("default")))
#    endif
#else
#    define LLAMA_API
#endif

#ifdef __GNUC__
#    define DEPRECATED(func, hint) func __attribute__((deprecated(hint)))
#elif defined(_MSC_VER)
#    define DEPRECATED(func, hint) __declspec(deprecated(hint)) func
#else
#    define DEPRECATED(func, hint) func
#endif

#define LLAMA_DEFAULT_SEED 0xFFFFFFFF

#define LLAMA_FILE_MAGIC_GGLA 0x67676c61u // 'ggla'
#define LLAMA_FILE_MAGIC_GGSN 0x6767736eu // 'ggsn'
#define LLAMA_FILE_MAGIC_GGSQ 0x67677371u // 'ggsq'

#define LLAMA_SESSION_MAGIC   LLAMA_FILE_MAGIC_GGSN
#define LLAMA_SESSION_VERSION 8

#define LLAMA_STATE_SEQ_MAGIC   LLAMA_FILE_MAGIC_GGSQ
#define LLAMA_STATE_SEQ_VERSION 2

#ifdef __cplusplus
extern "C" {
#endif

    //
    // C interface
    //
    // TODO: show sample usage
    //

    struct llama_model;
    struct llama_context;

    typedef int32_t llama_pos;
    typedef int32_t llama_token;
    typedef int32_t llama_seq_id;

    enum llama_vocab_type {
        LLAMA_VOCAB_TYPE_NONE = 0, // For models without vocab
        LLAMA_VOCAB_TYPE_SPM  = 1, // LLaMA tokenizer based on byte-level BPE with byte fallback
        LLAMA_VOCAB_TYPE_BPE  = 2, // GPT-2 tokenizer based on byte-level BPE
        LLAMA_VOCAB_TYPE_WPM  = 3, // BERT tokenizer based on WordPiece
        LLAMA_VOCAB_TYPE_UGM  = 4, // T5 tokenizer based on Unigram
    };

    // pre-tokenization types
    enum llama_vocab_pre_type {
        LLAMA_VOCAB_PRE_TYPE_DEFAULT        = 0,
        LLAMA_VOCAB_PRE_TYPE_LLAMA3         = 1,
        LLAMA_VOCAB_PRE_TYPE_DEEPSEEK_LLM   = 2,
        LLAMA_VOCAB_PRE_TYPE_DEEPSEEK_CODER = 3,
        LLAMA_VOCAB_PRE_TYPE_FALCON         = 4,
        LLAMA_VOCAB_PRE_TYPE_MPT            = 5,
        LLAMA_VOCAB_PRE_TYPE_STARCODER      = 6,
        LLAMA_VOCAB_PRE_TYPE_GPT2           = 7,
        LLAMA_VOCAB_PRE_TYPE_REFACT         = 8,
        LLAMA_VOCAB_PRE_TYPE_COMMAND_R      = 9,
        LLAMA_VOCAB_PRE_TYPE_STABLELM2      = 10,
        LLAMA_VOCAB_PRE_TYPE_QWEN2          = 11,
        LLAMA_VOCAB_PRE_TYPE_OLMO           = 12,
        LLAMA_VOCAB_PRE_TYPE_DBRX           = 13,
        LLAMA_VOCAB_PRE_TYPE_SMAUG          = 14,
        LLAMA_VOCAB_PRE_TYPE_PORO           = 15,
        LLAMA_VOCAB_PRE_TYPE_CHATGLM3       = 16,
        LLAMA_VOCAB_PRE_TYPE_CHATGLM4       = 17,
        LLAMA_VOCAB_PRE_TYPE_VIKING         = 18,
        LLAMA_VOCAB_PRE_TYPE_JAIS           = 19,
        LLAMA_VOCAB_PRE_TYPE_TEKKEN         = 20,
        LLAMA_VOCAB_PRE_TYPE_SMOLLM         = 21,
        LLAMA_VOCAB_PRE_TYPE_CODESHELL      = 22,
        LLAMA_VOCAB_PRE_TYPE_DEEPSEEK3_LLM  = 23, //llama.cpp lists this as 28
    };

    // note: these values should be synchronized with ggml_rope
    // TODO: maybe move this enum to ggml.h (ggml_rope_type)
    enum llama_rope_type {
        LLAMA_ROPE_TYPE_NONE = -1,
        LLAMA_ROPE_TYPE_NORM =  0,
        LLAMA_ROPE_TYPE_NEOX =  2,
        LLAMA_ROPE_TYPE_GLM  =  4,
    };

    enum llama_token_type { //TODO: remove, required until per token attributes are available from GGUF file
        LLAMA_TOKEN_TYPE_UNDEFINED    = 0,
        LLAMA_TOKEN_TYPE_NORMAL       = 1,
        LLAMA_TOKEN_TYPE_UNKNOWN      = 2,
        LLAMA_TOKEN_TYPE_CONTROL      = 3,
        LLAMA_TOKEN_TYPE_USER_DEFINED = 4,
        LLAMA_TOKEN_TYPE_UNUSED       = 5,
        LLAMA_TOKEN_TYPE_BYTE         = 6,
    };

    enum llama_token_attr {
        LLAMA_TOKEN_ATTR_UNDEFINED    = 0,
        LLAMA_TOKEN_ATTR_UNKNOWN      = 1 << 0,
        LLAMA_TOKEN_ATTR_UNUSED       = 1 << 1,
        LLAMA_TOKEN_ATTR_NORMAL       = 1 << 2,
        LLAMA_TOKEN_ATTR_CONTROL      = 1 << 3,  // SPECIAL?
        LLAMA_TOKEN_ATTR_USER_DEFINED = 1 << 4,
        LLAMA_TOKEN_ATTR_BYTE         = 1 << 5,
        LLAMA_TOKEN_ATTR_NORMALIZED   = 1 << 6,
        LLAMA_TOKEN_ATTR_LSTRIP       = 1 << 7,
        LLAMA_TOKEN_ATTR_RSTRIP       = 1 << 8,
        LLAMA_TOKEN_ATTR_SINGLE_WORD  = 1 << 9,
    };

    // model file types
    enum llama_ftype {
        LLAMA_FTYPE_ALL_F32              = 0,
        LLAMA_FTYPE_MOSTLY_F16           = 1,  // except 1d tensors
        LLAMA_FTYPE_MOSTLY_Q4_0          = 2,  // except 1d tensors
        LLAMA_FTYPE_MOSTLY_Q4_1          = 3,  // except 1d tensors
        // LLAMA_FTYPE_MOSTLY_Q4_1_SOME_F16 = 4,  // tok_embeddings.weight and output.weight are F16
        // LLAMA_FTYPE_MOSTLY_Q4_2       = 5,  // support has been removed
        // LLAMA_FTYPE_MOSTLY_Q4_3       = 6,  // support has been removed
        LLAMA_FTYPE_MOSTLY_Q8_0          = 7,  // except 1d tensors
        LLAMA_FTYPE_MOSTLY_Q5_0          = 8,  // except 1d tensors
        LLAMA_FTYPE_MOSTLY_Q5_1          = 9,  // except 1d tensors
        LLAMA_FTYPE_MOSTLY_Q2_K          = 10, // except 1d tensors
        LLAMA_FTYPE_MOSTLY_Q3_K_S        = 11, // except 1d tensors
        LLAMA_FTYPE_MOSTLY_Q3_K_M        = 12, // except 1d tensors
        LLAMA_FTYPE_MOSTLY_Q3_K_L        = 13, // except 1d tensors
        LLAMA_FTYPE_MOSTLY_Q4_K_S        = 14, // except 1d tensors
        LLAMA_FTYPE_MOSTLY_Q4_K_M        = 15, // except 1d tensors
        LLAMA_FTYPE_MOSTLY_Q5_K_S        = 16, // except 1d tensors
        LLAMA_FTYPE_MOSTLY_Q5_K_M        = 17, // except 1d tensors
        LLAMA_FTYPE_MOSTLY_Q6_K          = 18, // except 1d tensors
        LLAMA_FTYPE_MOSTLY_IQ2_XXS       = 19, // except 1d tensors
        LLAMA_FTYPE_MOSTLY_IQ2_XS        = 20, // except 1d tensors
        LLAMA_FTYPE_MOSTLY_Q2_K_S        = 21, // except 1d tensors
        LLAMA_FTYPE_MOSTLY_IQ3_XS        = 22, // except 1d tensors
        LLAMA_FTYPE_MOSTLY_IQ3_XXS       = 23, // except 1d tensors
        LLAMA_FTYPE_MOSTLY_IQ1_S         = 24, // except 1d tensors
        LLAMA_FTYPE_MOSTLY_IQ4_NL        = 25, // except 1d tensors
        LLAMA_FTYPE_MOSTLY_IQ3_S         = 26, // except 1d tensors
        LLAMA_FTYPE_MOSTLY_IQ3_M         = 27, // except 1d tensors
        LLAMA_FTYPE_MOSTLY_IQ2_S         = 28, // except 1d tensors
        LLAMA_FTYPE_MOSTLY_IQ2_M         = 29, // except 1d tensors
        LLAMA_FTYPE_MOSTLY_IQ4_XS        = 30, // except 1d tensors
        LLAMA_FTYPE_MOSTLY_IQ1_M         = 31, // except 1d tensors
        LLAMA_FTYPE_MOSTLY_BF16          = 32, // except 1d tensors
        LLAMA_FTYPE_MOSTLY_Q4_0_4_4      = 33, // except 1d tensors
        LLAMA_FTYPE_MOSTLY_Q4_0_4_8      = 34, // except 1d tensors
        LLAMA_FTYPE_MOSTLY_Q4_0_8_8      = 35, // except 1d tensors
        //
        LLAMA_FTYPE_MOSTLY_Q6_0          = 135, // except 1d tensors
        LLAMA_FTYPE_MOSTLY_IQ1_BN        = 136, // except 1d tensors
        LLAMA_FTYPE_MOSTLY_IQ2_BN        = 137, // except 1d tensors
        LLAMA_FTYPE_MOSTLY_IQ2_K         = 138, // except 1d tensors
        LLAMA_FTYPE_MOSTLY_IQ3_K         = 139, // except 1d tensors
        LLAMA_FTYPE_MOSTLY_IQ4_K         = 140, // except 1d tensors
        LLAMA_FTYPE_MOSTLY_IQ5_K         = 141, // except 1d tensors
        LLAMA_FTYPE_MOSTLY_IQ6_K         = 142, // except 1d tensors
        LLAMA_FTYPE_MOSTLY_IQ4_KS        = 145, // except 1d tensors
        LLAMA_FTYPE_MOSTLY_IQ3_KL        = 146, // except 1d tensors
        LLAMA_FTYPE_MOSTLY_IQ2_KS        = 147, // except 1d tensors
        LLAMA_FTYPE_MOSTLY_IQ4_KSS       = 148, // except 1d tensors
<<<<<<< HEAD
        LLAMA_FTYPE_MOSTLY_IQ2_KT        = 149, // except 1d tensors
        LLAMA_FTYPE_MOSTLY_IQ3_KT        = 150, // except 1d tensors
        LLAMA_FTYPE_MOSTLY_IQ4_KT        = 151, // except 1d tensors
=======
                                                //
        LLAMA_FTYPE_MOSTLY_Q4_0_R4       = 202, // except 1d tensors
        LLAMA_FTYPE_MOSTLY_Q8_0_R4       = 207, // except 1d tensors
        LLAMA_FTYPE_MOSTLY_Q5_0_R4       = 208, // except 1d tensors
        LLAMA_FTYPE_MOSTLY_Q2_K_R4       = 210, // except 1d tensors
        LLAMA_FTYPE_MOSTLY_Q3_K_R4       = 211, // except 1d tensors
        LLAMA_FTYPE_MOSTLY_Q4_K_R4       = 214, // except 1d tensors
        LLAMA_FTYPE_MOSTLY_Q5_K_R4       = 216, // except 1d tensors
        LLAMA_FTYPE_MOSTLY_Q6_K_R4       = 218, // except 1d tensors
        LLAMA_FTYPE_MOSTLY_IQ2_XXS_R4    = 219, // except 1d tensors
        LLAMA_FTYPE_MOSTLY_IQ2_XS_R4     = 220, // except 1d tensors
        LLAMA_FTYPE_MOSTLY_IQ3_XXS_R4    = 223, // except 1d tensors
        LLAMA_FTYPE_MOSTLY_IQ4_NL_R4     = 225, // except 1d tensors
        LLAMA_FTYPE_MOSTLY_IQ3_S_R4      = 226, // except 1d tensors
        LLAMA_FTYPE_MOSTLY_IQ2_M_R4      = 229, // except 1d tensors
        LLAMA_FTYPE_MOSTLY_IQ4_XS_R4     = 230, // except 1d tensors
        LLAMA_FTYPE_MOSTLY_Q6_0_R4       = 335, // except 1d tensors
        LLAMA_FTYPE_MOSTLY_BF16_R16      = 232, // except 1d tensors
        LLAMA_FTYPE_MOSTLY_IQ2_BN_R4     = 337, // except 1d tensors
        LLAMA_FTYPE_MOSTLY_IQ2_K_R4      = 338, // except 1d tensors
        LLAMA_FTYPE_MOSTLY_IQ3_K_R4      = 339, // except 1d tensors
        LLAMA_FTYPE_MOSTLY_IQ4_K_R4      = 340, // except 1d tensors
        LLAMA_FTYPE_MOSTLY_IQ5_K_R4      = 341, // except 1d tensors
        LLAMA_FTYPE_MOSTLY_IQ4_KS_R4     = 345, // except 1d tensors
        LLAMA_FTYPE_MOSTLY_Q8_K_R8       = 399, // except 1d tensors
>>>>>>> 814d3e05

        LLAMA_FTYPE_GUESSED = 1024, // not specified in the model file
    };

    enum llama_rope_scaling_type {
        LLAMA_ROPE_SCALING_TYPE_UNSPECIFIED = -1,
        LLAMA_ROPE_SCALING_TYPE_NONE        = 0,
        LLAMA_ROPE_SCALING_TYPE_LINEAR      = 1,
        LLAMA_ROPE_SCALING_TYPE_YARN        = 2,
        LLAMA_ROPE_SCALING_TYPE_MAX_VALUE   = LLAMA_ROPE_SCALING_TYPE_YARN,
    };

    enum llama_pooling_type {
        LLAMA_POOLING_TYPE_UNSPECIFIED = -1,
        LLAMA_POOLING_TYPE_NONE = 0,
        LLAMA_POOLING_TYPE_MEAN = 1,
        LLAMA_POOLING_TYPE_CLS  = 2,
        LLAMA_POOLING_TYPE_LAST = 3,
    };

    enum llama_attention_type {
        LLAMA_ATTENTION_TYPE_UNSPECIFIED = -1,
        LLAMA_ATTENTION_TYPE_CAUSAL      = 0,
        LLAMA_ATTENTION_TYPE_NON_CAUSAL  = 1,
    };

    enum llama_split_mode {
        LLAMA_SPLIT_MODE_NONE    = 0, // single GPU
        LLAMA_SPLIT_MODE_LAYER   = 1, // split layers and KV across GPUs
        LLAMA_SPLIT_MODE_ROW     = 2, // split rows across GPUs
    };

    typedef struct llama_token_data {
        llama_token id; // token id
        float logit;    // log-odds of the token
        float p;        // probability of the token
    } llama_token_data;

    typedef struct llama_token_data_array {
        llama_token_data * data;
        size_t size;
        bool sorted;
    } llama_token_data_array;

    typedef bool (*llama_progress_callback)(float progress, void * user_data);

    // Input data for llama_decode
    // A llama_batch object can contain input about one or many sequences
    // The provided arrays (i.e. token, embd, pos, etc.) must have size of n_tokens
    //
    // - token  : the token ids of the input (used when embd is NULL)
    // - embd   : token embeddings (i.e. float vector of size n_embd) (used when token is NULL)
    // - pos    : the positions of the respective token in the sequence
    // - seq_id : the sequence to which the respective token belongs
    // - logits : if zero, the logits (and/or the embeddings) for the respective token will not be output
    //
    typedef struct llama_batch {
        int32_t n_tokens;

        llama_token  *  token;
        float        *  embd;
        llama_pos    *  pos;
        int32_t      *  n_seq_id;
        llama_seq_id ** seq_id;
        int8_t       *  logits; // TODO: rename this to "output"

        // NOTE: helpers for smooth API transition - can be deprecated in the future
        //       for future-proof code, use the above fields instead and ignore everything below
        //
        // pos[i] = all_pos_0 + i*all_pos_1
        //
        llama_pos    all_pos_0;  // used if pos == NULL
        llama_pos    all_pos_1;  // used if pos == NULL
        llama_seq_id all_seq_id; // used if seq_id == NULL
    } llama_batch;

    enum llama_model_kv_override_type {
        LLAMA_KV_OVERRIDE_TYPE_INT,
        LLAMA_KV_OVERRIDE_TYPE_FLOAT,
        LLAMA_KV_OVERRIDE_TYPE_BOOL,
        LLAMA_KV_OVERRIDE_TYPE_STR,
    };

    struct llama_model_kv_override {
        enum llama_model_kv_override_type tag;

        char key[128];

        union {
            int64_t val_i64;
            double  val_f64;
            bool    val_bool;
            char    val_str[128];
        };
    };

    struct llama_model_params {
        int32_t n_gpu_layers; // number of layers to store in VRAM
        enum llama_split_mode split_mode; // how to split the model across multiple GPUs

        // main_gpu interpretation depends on split_mode:
        // LLAMA_SPLIT_NONE: the GPU that is used for the entire model
        // LLAMA_SPLIT_ROW: the GPU that is used for small tensors and intermediate results
        // LLAMA_SPLIT_LAYER: ignored
        int32_t main_gpu;

        // proportion of the model (layers or rows) to offload to each GPU, size: llama_max_devices()
        const float * tensor_split;

        // comma separated list of RPC servers to use for offloading
        const char * rpc_servers;

        // Called with a progress value between 0.0 and 1.0. Pass NULL to disable.
        // If the provided progress_callback returns true, model loading continues.
        // If it returns false, model loading is immediately aborted.
        llama_progress_callback progress_callback;

        // context pointer passed to the progress callback
        void * progress_callback_user_data;

        // override key-value pairs of the model meta data
        const struct llama_model_kv_override * kv_overrides;

        // Keep the booleans together to avoid misalignment during copy-by-value.
        bool vocab_only;    // only load the vocabulary, no weights
        bool use_mmap;      // use mmap if possible
        bool use_mlock;     // force system to keep model in RAM
        bool check_tensors; // validate model tensor data
        bool repack_tensors;// repack if available
    };

    // NOTE: changing the default values of parameters marked as [EXPERIMENTAL] may cause crashes or incorrect results in certain configurations
    //       https://github.com/ggerganov/llama.cpp/pull/7544
    struct llama_context_params {
        uint32_t seed;              // RNG seed, -1 for random
        uint32_t n_ctx;             // text context, 0 = from model
        uint32_t n_batch;           // logical maximum batch size that can be submitted to llama_decode
        uint32_t n_ubatch;          // physical maximum batch size
        uint32_t n_seq_max;         // max number of sequences (i.e. distinct states for recurrent models)
        uint32_t n_threads;         // number of threads to use for generation
        uint32_t n_threads_batch;   // number of threads to use for batch processing

        enum llama_rope_scaling_type rope_scaling_type; // RoPE scaling type, from `enum llama_rope_scaling_type`
        enum llama_pooling_type      pooling_type;      // whether to pool (sum) embedding results by sequence id
        enum llama_attention_type    attention_type;    // attention type to use for embeddings

        // ref: https://github.com/ggerganov/llama.cpp/pull/2054
        float    rope_freq_base;   // RoPE base frequency, 0 = from model
        float    rope_freq_scale;  // RoPE frequency scaling factor, 0 = from model
        float    yarn_ext_factor;  // YaRN extrapolation mix factor, negative = from model
        float    yarn_attn_factor; // YaRN magnitude scaling factor
        float    yarn_beta_fast;   // YaRN low correction dim
        float    yarn_beta_slow;   // YaRN high correction dim
        uint32_t yarn_orig_ctx;    // YaRN original context size
        float    defrag_thold;     // defragment the KV cache if holes/size > thold, < 0 disabled (default)

        ggml_backend_sched_eval_callback cb_eval;
        void * cb_eval_user_data;

        enum ggml_type type_k; // data type for K cache [EXPERIMENTAL]
        enum ggml_type type_v; // data type for V cache [EXPERIMENTAL]

        // Keep the booleans together to avoid misalignment during copy-by-value.
        bool logits_all;  // the llama_decode() call computes all logits, not just the last one (DEPRECATED - set llama_batch.logits instead)
        bool embeddings;  // if true, extract embeddings (together with logits)
        bool offload_kqv; // whether to offload the KQV ops (including the KV cache) to GPU
        bool flash_attn;  // whether to use flash attention [EXPERIMENTAL]

        // Abort callback
        // if it returns true, execution of llama_decode() will be aborted
        // currently works only with CPU execution
        ggml_abort_callback abort_callback;
        void *              abort_callback_data;
    };

    // model quantization parameters
    typedef struct llama_model_quantize_params {
        int32_t nthread;                     // number of threads to use for quantizing, if <=0 will use std::thread::hardware_concurrency()
        enum llama_ftype ftype;              // quantize to this llama_ftype
        enum ggml_type output_tensor_type;   // output tensor type
        enum ggml_type token_embedding_type; // token embeddings tensor type
        enum ggml_type attn_q_type;          // attention query tensor type
        enum ggml_type attn_k_type;          // attention key tensor type
        enum ggml_type attn_v_type;          // attention value tensor type
        enum ggml_type attn_qkv_type;        // attention query-key-value tensor type
        enum ggml_type attn_output_type;     // attention output tensor type
        enum ggml_type ffn_gate_type;        // feedforward network gate type
        enum ggml_type ffn_down_type;        // feedforward network down type
        enum ggml_type ffn_up_type;          // feedforward network up type
        bool allow_requantize;               // allow quantizing non-f32/f16 tensors
        bool quantize_output_tensor;         // quantize output.weight
        bool only_copy;                      // only copy tensors - ftype, allow_requantize and quantize_output_tensor are ignored
        bool pure;                           // quantize all tensors to the default type
        bool keep_split;                     // quantize to the same number of shards
        bool ignore_imatrix_rules;           // If set to true, the built-in rules for refusing to quantize into certain quants without imatrix are ignored
        void * imatrix;                      // pointer to importance matrix data
        void * kv_overrides;                 // pointer to vector containing overrides
    } llama_model_quantize_params;

    // grammar types
    struct llama_grammar;

    // grammar element type
    enum llama_gretype {
        // end of rule definition
        LLAMA_GRETYPE_END            = 0,

        // start of alternate definition for rule
        LLAMA_GRETYPE_ALT            = 1,

        // non-terminal element: reference to rule
        LLAMA_GRETYPE_RULE_REF       = 2,

        // terminal element: character (code point)
        LLAMA_GRETYPE_CHAR           = 3,

        // inverse char(s) ([^a], [^a-b] [^abc])
        LLAMA_GRETYPE_CHAR_NOT       = 4,

        // modifies a preceding LLAMA_GRETYPE_CHAR or LLAMA_GRETYPE_CHAR_ALT to
        // be an inclusive range ([a-z])
        LLAMA_GRETYPE_CHAR_RNG_UPPER = 5,

        // modifies a preceding LLAMA_GRETYPE_CHAR or
        // LLAMA_GRETYPE_CHAR_RNG_UPPER to add an alternate char to match ([ab], [a-zA])
        LLAMA_GRETYPE_CHAR_ALT       = 6,

        // any character (.)
        LLAMA_GRETYPE_CHAR_ANY       = 7,
    };

    typedef struct llama_grammar_element {
        enum llama_gretype type;
        uint32_t           value; // Unicode code point or rule ID
    } llama_grammar_element;

    // performance timing information
    struct llama_timings {
        double t_start_ms;
        double t_end_ms;
        double t_load_ms;
        double t_sample_ms;
        double t_p_eval_ms;
        double t_eval_ms;

        int32_t n_sample;
        int32_t n_p_eval;
        int32_t n_eval;
    };

    // used in chat template
    typedef struct llama_chat_message {
        const char * role;
        const char * content;
    } llama_chat_message;

    // lora adapter
    struct llama_lora_adapter;

    // Helpers for getting default parameters
    LLAMA_API struct llama_model_params llama_model_default_params(void);
    LLAMA_API struct llama_context_params llama_context_default_params(void);
    LLAMA_API struct llama_model_quantize_params llama_model_quantize_default_params(void);

    // Initialize the llama + ggml backend
    // If numa is true, use NUMA optimizations
    // Call once at the start of the program
    LLAMA_API void llama_backend_init(void);

    //optional:
    LLAMA_API void llama_numa_init(enum ggml_numa_strategy numa);

    // Call once at the end of the program - currently only used for MPI
    LLAMA_API void llama_backend_free(void);

    LLAMA_API struct llama_model * llama_load_model_from_file(
                             const char * path_model,
            struct llama_model_params     params);

    LLAMA_API void llama_free_model(struct llama_model * model);

    LLAMA_API struct llama_context * llama_new_context_with_model(
                     struct llama_model * model,
            struct llama_context_params   params);

    // Frees all allocated memory
    LLAMA_API void llama_free(struct llama_context * ctx);

    LLAMA_API int64_t llama_time_us(void);

    LLAMA_API size_t llama_max_devices(void);

    LLAMA_API bool llama_supports_mmap       (void);
    LLAMA_API bool llama_supports_mlock      (void);
    LLAMA_API bool llama_supports_gpu_offload(void);

    LLAMA_API const struct llama_model * llama_get_model(const struct llama_context * ctx);

    LLAMA_API uint32_t llama_n_ctx      (const struct llama_context * ctx);
    LLAMA_API uint32_t llama_n_batch    (const struct llama_context * ctx);
    LLAMA_API uint32_t llama_n_ubatch   (const struct llama_context * ctx);
    LLAMA_API uint32_t llama_n_seq_max  (const struct llama_context * ctx);

    LLAMA_API enum llama_pooling_type llama_pooling_type(const struct llama_context * ctx);

    LLAMA_API enum llama_vocab_type   llama_vocab_type  (const struct llama_model * model);
    LLAMA_API enum llama_rope_type    llama_rope_type   (const struct llama_model * model);

    LLAMA_API int32_t llama_n_vocab    (const struct llama_model * model);
    LLAMA_API int32_t llama_n_ctx_train(const struct llama_model * model);
    LLAMA_API int32_t llama_n_embd     (const struct llama_model * model);
    LLAMA_API int32_t llama_n_layer    (const struct llama_model * model);

    // Get the model's RoPE frequency scaling factor
    LLAMA_API float llama_rope_freq_scale_train(const struct llama_model * model);

    // Functions to access the model's GGUF metadata scalar values
    // - The functions return the length of the string on success, or -1 on failure
    // - The output string is always null-terminated and cleared on failure
    // - GGUF array values are not supported by these functions

    // Get metadata value as a string by key name
    LLAMA_API int32_t llama_model_meta_val_str(const struct llama_model * model, const char * key, char * buf, size_t buf_size);

    // Get the number of metadata key/value pairs
    LLAMA_API int32_t llama_model_meta_count(const struct llama_model * model);

    // Get metadata key name by index
    LLAMA_API int32_t llama_model_meta_key_by_index(const struct llama_model * model, int32_t i, char * buf, size_t buf_size);

    // Get metadata value as a string by index
    LLAMA_API int32_t llama_model_meta_val_str_by_index(const struct llama_model * model, int32_t i, char * buf, size_t buf_size);

    // Get a string describing the model type
    LLAMA_API int32_t llama_model_desc(const struct llama_model * model, char * buf, size_t buf_size);

    // Returns the total size of all the tensors in the model in bytes
    LLAMA_API uint64_t llama_model_size(const struct llama_model * model);

    // Returns the total number of parameters in the model
    LLAMA_API uint64_t llama_model_n_params(const struct llama_model * model);

    // Get a llama model tensor
    LLAMA_API struct ggml_tensor * llama_get_model_tensor(struct llama_model * model, const char * name);

    // Returns true if the model contains an encoder that requires llama_encode() call
    LLAMA_API bool llama_model_has_encoder(const struct llama_model * model);

    // Returns true if the model contains a decoder that requires llama_decode() call
    LLAMA_API bool llama_model_has_decoder(const struct llama_model * model);

    // For encoder-decoder models, this function returns id of the token that must be provided
    // to the decoder to start generating output sequence. For other models, it returns -1.
    LLAMA_API llama_token llama_model_decoder_start_token(const struct llama_model * model);

    // Returns 0 on success
    LLAMA_API uint32_t llama_model_quantize(
            const char * fname_inp,
            const char * fname_out,
            const llama_model_quantize_params * params);

    // Load a LoRA adapter from file
    // The loaded adapter will be associated to the given model, and will be free when the model is deleted
    LLAMA_API struct llama_lora_adapter * llama_lora_adapter_init(
            struct llama_model * model,
            const char * path_lora);

    // Add a loaded LoRA adapter to given context
    // This will not modify model's weight
    LLAMA_API int32_t llama_lora_adapter_set(
            struct llama_context * ctx,
            struct llama_lora_adapter * adapter,
            float scale);

    // Remove a specific LoRA adapter from given context
    // Return -1 if the adapter is not present in the context
    LLAMA_API int32_t llama_lora_adapter_remove(
            struct llama_context * ctx,
            struct llama_lora_adapter * adapter);

    // Remove all LoRA adapters from given context
    LLAMA_API void llama_lora_adapter_clear(
            struct llama_context * ctx);

    // Manually free a LoRA adapter
    // Note: loaded adapters will be free when the associated model is deleted
    LLAMA_API void llama_lora_adapter_free(struct llama_lora_adapter * adapter);

    // Apply a loaded control vector to a llama_context, or if data is NULL, clear
    // the currently loaded vector.
    // n_embd should be the size of a single layer's control, and data should point
    // to an n_embd x n_layers buffer starting from layer 1.
    // il_start and il_end are the layer range the vector should apply to (both inclusive)
    // See llama_control_vector_load in common to load a control vector.
    LLAMA_API int32_t llama_control_vector_apply(
            struct llama_context * lctx,
                     const float * data,
                          size_t   len,
                         int32_t   n_embd,
                         int32_t   il_start,
                         int32_t   il_end);

    //
    // KV cache
    //

    // Information associated with an individual cell in the KV cache view.
    struct llama_kv_cache_view_cell {
        // The position for this cell. Takes KV cache shifts into account.
        // May be negative if the cell is not populated.
        llama_pos pos;
    };

    // An updateable view of the KV cache.
    struct llama_kv_cache_view {
        // Number of KV cache cells. This will be the same as the context size.
        int32_t n_cells;

        // Maximum number of sequences that can exist in a cell. It's not an error
        // if there are more sequences in a cell than this value, however they will
        // not be visible in the view cells_sequences.
        int32_t n_seq_max;

        // Number of tokens in the cache. For example, if there are two populated
        // cells, the first with 1 sequence id in it and the second with 2 sequence
        // ids then you'll have 3 tokens.
        int32_t token_count;

        // Number of populated cache cells.
        int32_t used_cells;

        // Maximum contiguous empty slots in the cache.
        int32_t max_contiguous;

        // Index to the start of the max_contiguous slot range. Can be negative
        // when cache is full.
        int32_t max_contiguous_idx;

        // Information for an individual cell.
        struct llama_kv_cache_view_cell * cells;

        // The sequences for each cell. There will be n_seq_max items per cell.
        llama_seq_id * cells_sequences;
    };

    // Create an empty KV cache view. (use only for debugging purposes)
    LLAMA_API struct llama_kv_cache_view llama_kv_cache_view_init(const struct llama_context * ctx, int32_t n_seq_max);

    // Free a KV cache view. (use only for debugging purposes)
    LLAMA_API void llama_kv_cache_view_free(struct llama_kv_cache_view * view);

    // Update the KV cache view structure with the current state of the KV cache. (use only for debugging purposes)
    LLAMA_API void llama_kv_cache_view_update(const struct llama_context * ctx, struct llama_kv_cache_view * view);

    // Returns the number of tokens in the KV cache (slow, use only for debug)
    // If a KV cell has multiple sequences assigned to it, it will be counted multiple times
    LLAMA_API int32_t llama_get_kv_cache_token_count(const struct llama_context * ctx);

    // Returns the number of used KV cells (i.e. have at least one sequence assigned to them)
    LLAMA_API int32_t llama_get_kv_cache_used_cells(const struct llama_context * ctx);

    // Clear the KV cache - both cell info is erased and KV data is zeroed
    LLAMA_API void llama_kv_cache_clear(
            struct llama_context * ctx);

    // Removes all tokens that belong to the specified sequence and have positions in [p0, p1)
    // Returns false if a partial sequence cannot be removed. Removing a whole sequence never fails
    // seq_id < 0 : match any sequence
    // p0 < 0     : [0,  p1]
    // p1 < 0     : [p0, inf)
    LLAMA_API bool llama_kv_cache_seq_rm(
            struct llama_context * ctx,
                    llama_seq_id   seq_id,
                       llama_pos   p0,
                       llama_pos   p1);

    // Copy all tokens that belong to the specified sequence to another sequence
    // Note that this does not allocate extra KV cache memory - it simply assigns the tokens to the new sequence
    // p0 < 0 : [0,  p1]
    // p1 < 0 : [p0, inf)
    LLAMA_API void llama_kv_cache_seq_cp(
            struct llama_context * ctx,
                    llama_seq_id   seq_id_src,
                    llama_seq_id   seq_id_dst,
                       llama_pos   p0,
                       llama_pos   p1);

    // Removes all tokens that do not belong to the specified sequence
    LLAMA_API void llama_kv_cache_seq_keep(
            struct llama_context * ctx,
                    llama_seq_id   seq_id);

    // Adds relative position "delta" to all tokens that belong to the specified sequence and have positions in [p0, p1)
    // If the KV cache is RoPEd, the KV data is updated accordingly:
    //   - lazily on next llama_decode()
    //   - explicitly with llama_kv_cache_update()
    // p0 < 0 : [0,  p1]
    // p1 < 0 : [p0, inf)
    LLAMA_API void llama_kv_cache_seq_add(
            struct llama_context * ctx,
                    llama_seq_id   seq_id,
                       llama_pos   p0,
                       llama_pos   p1,
                       llama_pos   delta);

    // Integer division of the positions by factor of `d > 1`
    // If the KV cache is RoPEd, the KV data is updated accordingly:
    //   - lazily on next llama_decode()
    //   - explicitly with llama_kv_cache_update()
    // p0 < 0 : [0,  p1]
    // p1 < 0 : [p0, inf)
    LLAMA_API void llama_kv_cache_seq_div(
            struct llama_context * ctx,
                    llama_seq_id   seq_id,
                       llama_pos   p0,
                       llama_pos   p1,
                             int   d);

    // Returns the largest position present in the KV cache for the specified sequence
    LLAMA_API llama_pos llama_kv_cache_seq_pos_max(
            struct llama_context * ctx,
                    llama_seq_id   seq_id);

    // Defragment the KV cache
    // This will be applied:
    //   - lazily on next llama_decode()
    //   - explicitly with llama_kv_cache_update()
    LLAMA_API void llama_kv_cache_defrag(struct llama_context * ctx);

    // Apply the KV cache updates (such as K-shifts, defragmentation, etc.)
    LLAMA_API void llama_kv_cache_update(struct llama_context * ctx);

    //
    // State / sessions
    //

    // Returns the *actual* size in bytes of the state
    // (rng, logits, embedding and kv_cache)
    // Only use when saving the state, not when restoring it, otherwise the size may be too small.
    LLAMA_API size_t llama_state_get_size(struct llama_context * ctx);
    LLAMA_API DEPRECATED(size_t llama_get_state_size(struct llama_context * ctx),
        "use llama_state_get_size instead");

    // Copies the state to the specified destination address.
    // Destination needs to have allocated enough memory.
    // Returns the number of bytes copied
    LLAMA_API size_t llama_state_get_data(
            struct llama_context * ctx,
                         uint8_t * dst,
                          size_t   size);
    LLAMA_API DEPRECATED(size_t llama_copy_state_data(
            struct llama_context * ctx,
                         uint8_t * dst),
        "use llama_state_get_data instead");

    // Set the state reading from the specified address
    // Returns the number of bytes read
    LLAMA_API size_t llama_state_set_data(
            struct llama_context * ctx,
                   const uint8_t * src,
                          size_t   size);
    LLAMA_API DEPRECATED(size_t llama_set_state_data(
            struct llama_context * ctx,
                   const uint8_t * src),
        "use llama_state_set_data instead");

    // Save/load session file
    LLAMA_API bool llama_state_load_file(
            struct llama_context * ctx,
                      const char * path_session,
                     llama_token * tokens_out,
                          size_t   n_token_capacity,
                          size_t * n_token_count_out);
    LLAMA_API DEPRECATED(bool llama_load_session_file(
            struct llama_context * ctx,
                      const char * path_session,
                     llama_token * tokens_out,
                          size_t   n_token_capacity,
                          size_t * n_token_count_out),
        "use llama_state_load_file instead");

    LLAMA_API bool llama_state_save_file(
            struct llama_context * ctx,
                      const char * path_session,
               const llama_token * tokens,
                          size_t   n_token_count);
    LLAMA_API DEPRECATED(bool llama_save_session_file(
            struct llama_context * ctx,
                      const char * path_session,
               const llama_token * tokens,
                          size_t   n_token_count),
        "use llama_state_save_file instead");

    // Get the exact size needed to copy the KV cache of a single sequence
    LLAMA_API size_t llama_state_seq_get_size(
            struct llama_context * ctx,
                    llama_seq_id   seq_id);

    // Copy the KV cache of a single sequence into the specified buffer
    LLAMA_API size_t llama_state_seq_get_data(
            struct llama_context * ctx,
                         uint8_t * dst,
                          size_t   size,
                    llama_seq_id   seq_id);

    // Copy the sequence data (originally copied with `llama_state_seq_get_data`) into the specified sequence
    // Returns:
    //  - Positive: Ok
    //  - Zero: Failed to load
    LLAMA_API size_t llama_state_seq_set_data(
            struct llama_context * ctx,
                   const uint8_t * src,
                          size_t   size,
                    llama_seq_id   dest_seq_id);

    LLAMA_API size_t llama_state_seq_save_file(
            struct llama_context * ctx,
                      const char * filepath,
                    llama_seq_id   seq_id,
               const llama_token * tokens,
                          size_t   n_token_count);

    LLAMA_API size_t llama_state_seq_load_file(
            struct llama_context * ctx,
                      const char * filepath,
                    llama_seq_id   dest_seq_id,
                     llama_token * tokens_out,
                          size_t   n_token_capacity,
                          size_t * n_token_count_out);

    //
    // Decoding
    //

    // Return batch for single sequence of tokens starting at pos_0
    //
    // NOTE: this is a helper function to facilitate transition to the new batch API - avoid using it
    //
    LLAMA_API struct llama_batch llama_batch_get_one(
                  llama_token * tokens,
                      int32_t   n_tokens,
                    llama_pos   pos_0,
                 llama_seq_id   seq_id);

    // Allocates a batch of tokens on the heap that can hold a maximum of n_tokens
    // Each token can be assigned up to n_seq_max sequence ids
    // The batch has to be freed with llama_batch_free()
    // If embd != 0, llama_batch.embd will be allocated with size of n_tokens * embd * sizeof(float)
    // Otherwise, llama_batch.token will be allocated to store n_tokens llama_token
    // The rest of the llama_batch members are allocated with size n_tokens
    // All members are left uninitialized
    LLAMA_API struct llama_batch llama_batch_init(
            int32_t n_tokens,
            int32_t embd,
            int32_t n_seq_max);

    // Frees a batch of tokens allocated with llama_batch_init()
    LLAMA_API void llama_batch_free(struct llama_batch batch);

    // Processes a batch of tokens with the ecoder part of the encoder-decoder model.
    // Stores the encoder output internally for later use by the decoder cross-attention layers.
    //   0 - success
    // < 0 - error
    LLAMA_API int32_t llama_encode(
            struct llama_context * ctx,
              struct llama_batch   batch);

    // Positive return values does not mean a fatal error, but rather a warning.
    //   0 - success
    //   1 - could not find a KV slot for the batch (try reducing the size of the batch or increase the context)
    // < 0 - error
    LLAMA_API int32_t llama_decode(
            struct llama_context * ctx,
              struct llama_batch   batch);

    // Set the number of threads used for decoding
    // n_threads is the number of threads used for generation (single token)
    // n_threads_batch is the number of threads used for prompt and batch processing (multiple tokens)
    LLAMA_API void llama_set_n_threads(struct llama_context * ctx, uint32_t n_threads, uint32_t n_threads_batch);

    // Get the number of threads used for generation of a single token.
    LLAMA_API uint32_t llama_n_threads(struct llama_context * ctx);

    // Get the number of threads used for prompt and batch processing (multiple token).
    LLAMA_API uint32_t llama_n_threads_batch(struct llama_context * ctx);

    // Set whether the model is in embeddings mode or not
    // If true, embeddings will be returned but logits will not
    LLAMA_API void llama_set_embeddings(struct llama_context * ctx, bool embeddings);

    // Set whether to use causal attention or not
    // If set to true, the model will only attend to the past tokens
    LLAMA_API void llama_set_causal_attn(struct llama_context * ctx, bool causal_attn);

    // Set abort callback
    LLAMA_API void llama_set_abort_callback(struct llama_context * ctx, ggml_abort_callback abort_callback, void * abort_callback_data);

    // Wait until all computations are finished
    // This is automatically done when using one of the functions below to obtain the computation results
    // and is not necessary to call it explicitly in most cases
    LLAMA_API void llama_synchronize(struct llama_context * ctx);

    // Token logits obtained from the last call to llama_decode()
    // The logits for which llama_batch.logits[i] != 0 are stored contiguously
    // in the order they have appeared in the batch.
    // Rows: number of tokens for which llama_batch.logits[i] != 0
    // Cols: n_vocab
    LLAMA_API float * llama_get_logits(struct llama_context * ctx);

    // Logits for the ith token. For positive indices, Equivalent to:
    // llama_get_logits(ctx) + ctx->output_ids[i]*n_vocab
    // Negative indicies can be used to access logits in reverse order, -1 is the last logit.
    // returns NULL for invalid ids.
    LLAMA_API float * llama_get_logits_ith(struct llama_context * ctx, int32_t i);

    // Get all output token embeddings.
    // when pooling_type == LLAMA_POOLING_TYPE_NONE or when using a generative model,
    // the embeddings for which llama_batch.logits[i] != 0 are stored contiguously
    // in the order they have appeared in the batch.
    // shape: [n_outputs*n_embd]
    // Otherwise, returns NULL.
    LLAMA_API float * llama_get_embeddings(struct llama_context * ctx);

    // Get the embeddings for the ith token. For positive indices, Equivalent to:
    // llama_get_embeddings(ctx) + ctx->output_ids[i]*n_embd
    // Negative indicies can be used to access embeddings in reverse order, -1 is the last embedding.
    // shape: [n_embd] (1-dimensional)
    // returns NULL for invalid ids.
    LLAMA_API float * llama_get_embeddings_ith(struct llama_context * ctx, int32_t i);

    // Get the embeddings for a sequence id
    // Returns NULL if pooling_type is LLAMA_POOLING_TYPE_NONE
    // shape: [n_embd] (1-dimensional)
    LLAMA_API float * llama_get_embeddings_seq(struct llama_context * ctx, llama_seq_id seq_id);

    //
    // Vocab
    //

    LLAMA_API const char * llama_token_get_text(const struct llama_model * model, llama_token token);

    LLAMA_API float llama_token_get_score(const struct llama_model * model, llama_token token);

    LLAMA_API enum llama_token_attr llama_token_get_attr(const struct llama_model * model, llama_token token);

    // Check if the token is supposed to end generation (end-of-generation, eg. EOS, EOT, etc.)
    LLAMA_API bool llama_token_is_eog(const struct llama_model * model, llama_token token);

    // Identify if Token Id is a control token or a render-able token
    LLAMA_API bool llama_token_is_control(const struct llama_model * model, llama_token token);

    // Special tokens
    LLAMA_API llama_token llama_token_bos(const struct llama_model * model); // beginning-of-sentence
    LLAMA_API llama_token llama_token_eos(const struct llama_model * model); // end-of-sentence
    LLAMA_API llama_token llama_token_cls(const struct llama_model * model); // classification
    LLAMA_API llama_token llama_token_sep(const struct llama_model * model); // sentence separator
    LLAMA_API llama_token llama_token_nl (const struct llama_model * model); // next-line
    LLAMA_API llama_token llama_token_pad(const struct llama_model * model); // padding

    // Returns -1 if unknown, 1 for true or 0 for false.
    LLAMA_API int32_t llama_add_bos_token(const struct llama_model * model);

    // Returns -1 if unknown, 1 for true or 0 for false.
    LLAMA_API int32_t llama_add_eos_token(const struct llama_model * model);

    // Codellama infill tokens
    LLAMA_API llama_token llama_token_prefix(const struct llama_model * model); // Beginning of infill prefix
    LLAMA_API llama_token llama_token_middle(const struct llama_model * model); // Beginning of infill middle
    LLAMA_API llama_token llama_token_suffix(const struct llama_model * model); // Beginning of infill suffix
    LLAMA_API llama_token llama_token_eot   (const struct llama_model * model); // End of infill middle

    //
    // Tokenization
    //

    /// @details Convert the provided text into tokens.
    /// @param tokens The tokens pointer must be large enough to hold the resulting tokens.
    /// @return Returns the number of tokens on success, no more than n_tokens_max
    /// @return Returns a negative number on failure - the number of tokens that would have been returned
    /// @param add_special Allow to add BOS and EOS tokens if model is configured to do so.
    /// @param parse_special Allow tokenizing special and/or control tokens which otherwise are not exposed and treated
    ///                      as plaintext. Does not insert a leading space.
    LLAMA_API int32_t llama_tokenize(
        const struct llama_model * model,
                      const char * text,
                         int32_t   text_len,
                     llama_token * tokens,
                         int32_t   n_tokens_max,
                            bool   add_special,
                            bool   parse_special);

    // Token Id -> Piece.
    // Uses the vocabulary in the provided context.
    // Does not write null terminator to the buffer.
    // User can skip up to 'lstrip' leading spaces before copying (useful when encoding/decoding multiple tokens with 'add_space_prefix')
    // @param special If true, special tokens are rendered in the output.
    LLAMA_API int32_t llama_token_to_piece(
              const struct llama_model * model,
                           llama_token   token,
                                  char * buf,
                               int32_t   length,
                               int32_t   lstrip,
                                  bool   special);

    /// @details Convert the provided tokens into text (inverse of llama_tokenize()).
    /// @param text The char pointer must be large enough to hold the resulting text.
    /// @return Returns the number of chars/bytes on success, no more than text_len_max.
    /// @return Returns a negative number on failure - the number of chars/bytes that would have been returned.
    /// @param remove_special Allow to remove BOS and EOS tokens if model is configured to do so.
    /// @param unparse_special If true, special tokens are rendered in the output.
    LLAMA_API int32_t llama_detokenize(
        const struct llama_model * model,
               const llama_token * tokens,
                         int32_t   n_tokens,
                            char * text,
                         int32_t   text_len_max,
                            bool   remove_special,
                            bool   unparse_special);

    //
    // Chat templates
    //

    /// Apply chat template. Inspired by hf apply_chat_template() on python.
    /// Both "model" and "custom_template" are optional, but at least one is required. "custom_template" has higher precedence than "model"
    /// NOTE: This function does not use a jinja parser. It only support a pre-defined list of template. See more: https://github.com/ggerganov/llama.cpp/wiki/Templates-supported-by-llama_chat_apply_template
    /// @param tmpl A Jinja template to use for this chat. If this is nullptr, the model’s default chat template will be used instead.
    /// @param chat Pointer to a list of multiple llama_chat_message
    /// @param n_msg Number of llama_chat_message in this chat
    /// @param add_ass Whether to end the prompt with the token(s) that indicate the start of an assistant message.
    /// @param buf A buffer to hold the output formatted prompt. The recommended alloc size is 2 * (total number of characters of all messages)
    /// @param length The size of the allocated buffer
    /// @return The total number of bytes of the formatted prompt. If is it larger than the size of buffer, you may need to re-alloc it and then re-apply the template.
    LLAMA_API int32_t llama_chat_apply_template(
              const struct llama_model * model,
                            const char * tmpl,
       const struct llama_chat_message * chat,
                                size_t   n_msg,
                                  bool   add_ass,
                                  char * buf,
                               int32_t   length);
    // Get list of built-in chat templates
    LLAMA_API int32_t llama_chat_builtin_templates(const char ** output, size_t len);

    //
    // Grammar
    //

    /// Initialize a llama_grammar.
    ///
    /// @param rules The rule elements of the grammar to initialize.
    /// @param n_rules The number of rules.
    /// @param start_rule_index The index of the root rule (the starting point of the grammar).
    /// @return The initialized llama_grammar or nullptr if initialization failed.
    LLAMA_API struct llama_grammar * llama_grammar_init(
            const llama_grammar_element ** rules,
                                 size_t    n_rules,
                                 size_t    start_rule_index);

    LLAMA_API void llama_grammar_free(struct llama_grammar * grammar);

    LLAMA_API struct llama_grammar * llama_grammar_copy(const struct llama_grammar * grammar);

    /// @details Apply constraints from grammar
    LLAMA_API void llama_grammar_sample(
            const struct llama_grammar * grammar,
            const struct llama_context * ctx,
                llama_token_data_array * candidates);
    LLAMA_API DEPRECATED(void llama_sample_grammar(
            struct llama_context * ctx,
          llama_token_data_array * candidates,
      const struct llama_grammar * grammar),
        "use llama_grammar_sample instead");

    /// @details Accepts the sampled token into the grammar
    LLAMA_API void llama_grammar_accept_token(
            struct llama_grammar * grammar,
            struct llama_context * ctx,
                     llama_token   token);

    //
    // Sampling functions
    //

    // Sets the current rng seed.
    LLAMA_API void llama_set_rng_seed(struct llama_context * ctx, uint32_t seed);

    /// @details Repetition penalty described in CTRL academic paper https://arxiv.org/abs/1909.05858, with negative logit fix.
    /// @details Frequency and presence penalties described in OpenAI API https://platform.openai.com/docs/api-reference/parameter-details.
    LLAMA_API void llama_sample_repetition_penalties(
            struct llama_context * ctx,
          llama_token_data_array * candidates,
               const llama_token * last_tokens,
                          size_t   penalty_last_n,
                           float   penalty_repeat,
                           float   penalty_freq,
                           float   penalty_present);

    /// @details Apply classifier-free guidance to the logits as described in academic paper "Stay on topic with Classifier-Free Guidance" https://arxiv.org/abs/2306.17806
    /// @param logits Logits extracted from the original generation context.
    /// @param logits_guidance Logits extracted from a separate context from the same model. Other than a negative prompt at the beginning, it should have all generated and user input tokens copied from the main context.
    /// @param scale Guidance strength. 1.0f means no guidance. Higher values mean stronger guidance.
    LLAMA_API void llama_sample_apply_guidance(
              struct llama_context * ctx,
                             float * logits,
                             float * logits_guidance,
                             float   scale);

    /// @details Sorts candidate tokens by their logits in descending order and calculate probabilities based on logits.
    LLAMA_API void llama_sample_softmax(
            struct llama_context * ctx,
          llama_token_data_array * candidates);

    /// @details Top-K sampling described in academic paper "The Curious Case of Neural Text Degeneration" https://arxiv.org/abs/1904.09751
    LLAMA_API void llama_sample_top_k(
            struct llama_context * ctx,
          llama_token_data_array * candidates,
                         int32_t   k,
                          size_t   min_keep);

    /// @details Nucleus sampling described in academic paper "The Curious Case of Neural Text Degeneration" https://arxiv.org/abs/1904.09751
    LLAMA_API void llama_sample_top_p(
            struct llama_context * ctx,
          llama_token_data_array * candidates,
                           float   p,
                          size_t   min_keep);

    /// @details Minimum P sampling as described in https://github.com/ggerganov/llama.cpp/pull/3841
    LLAMA_API void llama_sample_min_p(
            struct llama_context * ctx,
          llama_token_data_array * candidates,
                           float   p,
                          size_t   min_keep);

    /// @details Tail Free Sampling described in https://www.trentonbricken.com/Tail-Free-Sampling/.
    LLAMA_API void llama_sample_tail_free(
            struct llama_context * ctx,
          llama_token_data_array * candidates,
                           float   z,
                          size_t   min_keep);

    /// @details Locally Typical Sampling implementation described in the paper https://arxiv.org/abs/2202.00666.
    LLAMA_API void llama_sample_typical(
            struct llama_context * ctx,
          llama_token_data_array * candidates,
                           float   p,
                          size_t   min_keep);

    /// @details Dynamic temperature implementation described in the paper https://arxiv.org/abs/2309.02772.
    LLAMA_API void llama_sample_entropy(
            struct llama_context * ctx,
          llama_token_data_array * candidates_p,
                           float   min_temp,
                           float   max_temp,
                           float   exponent_val);

    LLAMA_API void llama_sample_temp(
            struct llama_context * ctx,
          llama_token_data_array * candidates,
                           float   temp);

    /// @details Mirostat 1.0 algorithm described in the paper https://arxiv.org/abs/2007.14966. Uses tokens instead of words.
    /// @param candidates A vector of `llama_token_data` containing the candidate tokens, their probabilities (p), and log-odds (logit) for the current position in the generated text.
    /// @param tau  The target cross-entropy (or surprise) value you want to achieve for the generated text. A higher value corresponds to more surprising or less predictable text, while a lower value corresponds to less surprising or more predictable text.
    /// @param eta The learning rate used to update `mu` based on the error between the target and observed surprisal of the sampled word. A larger learning rate will cause `mu` to be updated more quickly, while a smaller learning rate will result in slower updates.
    /// @param m The number of tokens considered in the estimation of `s_hat`. This is an arbitrary value that is used to calculate `s_hat`, which in turn helps to calculate the value of `k`. In the paper, they use `m = 100`, but you can experiment with different values to see how it affects the performance of the algorithm.
    /// @param mu Maximum cross-entropy. This value is initialized to be twice the target cross-entropy (`2 * tau`) and is updated in the algorithm based on the error between the target and observed surprisal.
    LLAMA_API llama_token llama_sample_token_mirostat(
            struct llama_context * ctx,
          llama_token_data_array * candidates,
                           float   tau,
                           float   eta,
                         int32_t   m,
                           float * mu);

    /// @details Mirostat 2.0 algorithm described in the paper https://arxiv.org/abs/2007.14966. Uses tokens instead of words.
    /// @param candidates A vector of `llama_token_data` containing the candidate tokens, their probabilities (p), and log-odds (logit) for the current position in the generated text.
    /// @param tau  The target cross-entropy (or surprise) value you want to achieve for the generated text. A higher value corresponds to more surprising or less predictable text, while a lower value corresponds to less surprising or more predictable text.
    /// @param eta The learning rate used to update `mu` based on the error between the target and observed surprisal of the sampled word. A larger learning rate will cause `mu` to be updated more quickly, while a smaller learning rate will result in slower updates.
    /// @param mu Maximum cross-entropy. This value is initialized to be twice the target cross-entropy (`2 * tau`) and is updated in the algorithm based on the error between the target and observed surprisal.
    LLAMA_API llama_token llama_sample_token_mirostat_v2(
            struct llama_context * ctx,
          llama_token_data_array * candidates,
                           float   tau,
                           float   eta,
                           float * mu);

    /// @details Selects the token with the highest probability.
    ///          Does not compute the token probabilities. Use llama_sample_softmax() instead.
    LLAMA_API llama_token llama_sample_token_greedy(
            struct llama_context * ctx,
          llama_token_data_array * candidates);

    /// @details Randomly selects a token from the candidates based on their probabilities using the RNG of ctx.
    LLAMA_API llama_token llama_sample_token(
            struct llama_context * ctx,
          llama_token_data_array * candidates);

    //
    // Model split
    //

    /// @details Build a split GGUF final path for this chunk.
    ///          llama_split_path(split_path, sizeof(split_path), "/models/ggml-model-q4_0", 2, 4) => split_path = "/models/ggml-model-q4_0-00002-of-00004.gguf"
    //  Returns the split_path length.
    LLAMA_API int llama_split_path(char * split_path, size_t maxlen, const char * path_prefix, int split_no, int split_count);

    /// @details Extract the path prefix from the split_path if and only if the split_no and split_count match.
    ///          llama_split_prefix(split_prefix, 64, "/models/ggml-model-q4_0-00002-of-00004.gguf", 2, 4) => split_prefix = "/models/ggml-model-q4_0"
    //  Returns the split_prefix length.
    LLAMA_API int llama_split_prefix(char * split_prefix, size_t maxlen, const char * split_path, int split_no, int split_count);

    // Performance information
    LLAMA_API struct llama_timings llama_get_timings(struct llama_context * ctx);

    LLAMA_API void llama_print_timings(struct llama_context * ctx);
    LLAMA_API void llama_reset_timings(struct llama_context * ctx);

    // Print system information
    LLAMA_API const char * llama_print_system_info(void);

    // Set callback for all future logging events.
    // If this is not called, or NULL is supplied, everything is output on stderr.
    LLAMA_API void llama_log_set(ggml_log_callback log_callback, void * user_data);

    LLAMA_API void llama_dump_timing_info_yaml(FILE * stream, const struct llama_context * ctx);

#ifdef __cplusplus
}
#endif

// Internal API to be implemented by llama.cpp and used by tests/benchmarks only
#ifdef LLAMA_API_INTERNAL

#include <random>
#include <string>
#include <vector>

struct ggml_tensor;

const std::vector<std::pair<std::string, struct ggml_tensor *>> & llama_internal_get_tensor_map(
    struct llama_context * ctx
);

struct llama_partial_utf8 {
    uint32_t value;    // bit value so far (unshifted)
    int      n_remain; // num bytes remaining; -1 indicates invalid sequence
};

struct llama_grammar_candidate {
    size_t               index;
    const uint32_t     * code_points;
    llama_partial_utf8   partial_utf8;
};

using llama_grammar_rule  = std::vector<      llama_grammar_element>;
using llama_grammar_stack = std::vector<const llama_grammar_element *>;

using llama_grammar_rules      = std::vector<llama_grammar_rule>;
using llama_grammar_stacks     = std::vector<llama_grammar_stack>;
using llama_grammar_candidates = std::vector<llama_grammar_candidate>;

const llama_grammar_rules  & llama_grammar_get_rules (const struct llama_grammar * grammar);
      llama_grammar_stacks & llama_grammar_get_stacks(      struct llama_grammar * grammar);

void llama_grammar_accept(
        const llama_grammar_rules  & rules,
        const llama_grammar_stacks & stacks,
        const uint32_t chr,
              llama_grammar_stacks & new_stacks);

std::vector<llama_grammar_candidate> llama_grammar_reject_candidates_for_stack(
        const llama_grammar_rules & rules,
        const llama_grammar_stack & stack,
        const llama_grammar_candidates & candidates);

std::pair<std::vector<uint32_t>, llama_partial_utf8> decode_utf8(
        const std::string & src,
        llama_partial_utf8 partial_start);

// Randomly selects a token from the candidates based on their probabilities using given std::mt19937.
// This is a temporary workaround in order to fix race conditions when sampling with multiple sequences.
llama_token llama_sample_token_with_rng(struct llama_context * ctx, llama_token_data_array * candidates, std::mt19937 & rng);

#endif // LLAMA_API_INTERNAL

#endif // LLAMA_H<|MERGE_RESOLUTION|>--- conflicted
+++ resolved
@@ -180,11 +180,9 @@
         LLAMA_FTYPE_MOSTLY_IQ3_KL        = 146, // except 1d tensors
         LLAMA_FTYPE_MOSTLY_IQ2_KS        = 147, // except 1d tensors
         LLAMA_FTYPE_MOSTLY_IQ4_KSS       = 148, // except 1d tensors
-<<<<<<< HEAD
         LLAMA_FTYPE_MOSTLY_IQ2_KT        = 149, // except 1d tensors
         LLAMA_FTYPE_MOSTLY_IQ3_KT        = 150, // except 1d tensors
         LLAMA_FTYPE_MOSTLY_IQ4_KT        = 151, // except 1d tensors
-=======
                                                 //
         LLAMA_FTYPE_MOSTLY_Q4_0_R4       = 202, // except 1d tensors
         LLAMA_FTYPE_MOSTLY_Q8_0_R4       = 207, // except 1d tensors
@@ -210,7 +208,6 @@
         LLAMA_FTYPE_MOSTLY_IQ5_K_R4      = 341, // except 1d tensors
         LLAMA_FTYPE_MOSTLY_IQ4_KS_R4     = 345, // except 1d tensors
         LLAMA_FTYPE_MOSTLY_Q8_K_R8       = 399, // except 1d tensors
->>>>>>> 814d3e05
 
         LLAMA_FTYPE_GUESSED = 1024, // not specified in the model file
     };
