--- conflicted
+++ resolved
@@ -424,13 +424,10 @@
         GGML_TYPE_Q8_K32  = 148,
         GGML_TYPE_Q8_KR8  = 149,
         GGML_TYPE_Q8_K128 = 150,
-<<<<<<< HEAD
-        GGML_TYPE_IQ2_KT  = 151,
-        GGML_TYPE_IQ3_KT  = 152,
-        GGML_TYPE_IQ4_KT  = 153,
-=======
         GGML_TYPE_Q8_KV   = 151,
->>>>>>> 504fb890
+        GGML_TYPE_IQ2_KT  = 152,
+        GGML_TYPE_IQ3_KT  = 153,
+        GGML_TYPE_IQ4_KT  = 154,
 
         GGML_TYPE_Q4_0_R8   = 202,
         GGML_TYPE_Q5_0_R4   = 206,
@@ -517,13 +514,10 @@
         GGML_FTYPE_MOSTLY_IQ4_KS  = 137, // except 1d tensors
         GGML_FTYPE_MOSTLY_IQ2_KS  = 138, // except 1d tensors
         GGML_FTYPE_MOSTLY_IQ4_KSS = 139, // except 1d tensors
-<<<<<<< HEAD
-        GGML_FTYPE_MOSTLY_IQ2_KT  = 140, // except 1d tensors
-        GGML_FTYPE_MOSTLY_IQ3_KT  = 141, // except 1d tensors
-        GGML_FTYPE_MOSTLY_IQ4_KT  = 142, // except 1d tensors
-=======
         GGML_FTYPE_MOSTLY_Q8_KV   = 140, // except 1d tensors
->>>>>>> 504fb890
+        GGML_FTYPE_MOSTLY_IQ2_KT  = 141, // except 1d tensors
+        GGML_FTYPE_MOSTLY_IQ3_KT  = 142, // except 1d tensors
+        GGML_FTYPE_MOSTLY_IQ4_KT  = 143, // except 1d tensors
                                          //
         GGML_FTYPE_MOSTLY_Q4_0_R8   = 202, // except 1d tensors
         GGML_FTYPE_MOSTLY_Q8_0_R8   = 207, // except 1d tensors
