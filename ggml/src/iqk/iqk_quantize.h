#pragma once

#include <stdint.h>
#include <stddef.h>

#define GGML_COMMON_DECL_C
#include "ggml-common.h"

#ifdef __cplusplus
#define GGML_RESTRICT
extern "C" {
#else
#define GGML_RESTRICT restrict
#endif

void   quantize_row_iq2_k_ref(const float * GGML_RESTRICT x, block_iq2_k  * GGML_RESTRICT y, int64_t k);
void   quantize_row_iq2_k(const float * GGML_RESTRICT x, void * GGML_RESTRICT y, int64_t k);
size_t quantize_iq2_k(const float * GGML_RESTRICT src, void * GGML_RESTRICT dst, int64_t nrows, int64_t n_per_row, const float * imatrix);
void   dequantize_row_iq2_k(const block_iq2_k  * GGML_RESTRICT x, float * GGML_RESTRICT y, int64_t k);
void   vec_dot_iq2_k_q8_k(int n, float * GGML_RESTRICT s, size_t bs, const void * GGML_RESTRICT vx, size_t bx, const void * GGML_RESTRICT vy, size_t by, int nrc);

void   quantize_row_iq3_k_ref(const float * GGML_RESTRICT x, block_iq3_k  * GGML_RESTRICT y, int64_t k);
void   quantize_row_iq3_k(const float * GGML_RESTRICT x, void * GGML_RESTRICT y, int64_t k);
size_t quantize_iq3_k(const float * GGML_RESTRICT src, void * GGML_RESTRICT dst, int64_t nrows, int64_t n_per_row, const float * imatrix);
void   dequantize_row_iq3_k(const block_iq3_k  * GGML_RESTRICT x, float * GGML_RESTRICT y, int64_t k);
void   vec_dot_iq3_k_q8_k(int n, float * GGML_RESTRICT s, size_t bs, const void * GGML_RESTRICT vx, size_t bx, const void * GGML_RESTRICT vy, size_t by, int nrc);

void   quantize_row_iq4_k_ref(const float * GGML_RESTRICT x, block_iq4_k  * GGML_RESTRICT y, int64_t k);
void   quantize_row_iq4_k(const float * GGML_RESTRICT x, void * GGML_RESTRICT y, int64_t k);
size_t quantize_iq4_k(const float * GGML_RESTRICT src, void * GGML_RESTRICT dst, int64_t nrows, int64_t n_per_row, const float * imatrix);
void   dequantize_row_iq4_k(const block_iq4_k  * GGML_RESTRICT x, float * GGML_RESTRICT y, int64_t k);
void   vec_dot_iq4_k_q8_k(int n, float * GGML_RESTRICT s, size_t bs, const void * GGML_RESTRICT vx, size_t bx, const void * GGML_RESTRICT vy, size_t by, int nrc);

void   quantize_row_iq5_k_ref(const float * GGML_RESTRICT x, block_iq5_k  * GGML_RESTRICT y, int64_t k);
void   quantize_row_iq5_k(const float * GGML_RESTRICT x, void * GGML_RESTRICT y, int64_t k);
size_t quantize_iq5_k(const float * GGML_RESTRICT src, void * GGML_RESTRICT dst, int64_t nrows, int64_t n_per_row, const float * imatrix);
void   dequantize_row_iq5_k(const block_iq5_k  * GGML_RESTRICT x, float * GGML_RESTRICT y, int64_t k);
void   vec_dot_iq5_k_q8_k(int n, float * GGML_RESTRICT s, size_t bs, const void * GGML_RESTRICT vx, size_t bx, const void * GGML_RESTRICT vy, size_t by, int nrc);

void   quantize_row_iq6_k_ref(const float * GGML_RESTRICT x, block_iq6_k  * GGML_RESTRICT y, int64_t k);
void   quantize_row_iq6_k(const float * GGML_RESTRICT x, void * GGML_RESTRICT y, int64_t k);
size_t quantize_iq6_k(const float * GGML_RESTRICT src, void * GGML_RESTRICT dst, int64_t nrows, int64_t n_per_row, const float * imatrix);
void   dequantize_row_iq6_k(const block_iq6_k  * GGML_RESTRICT x, float * GGML_RESTRICT y, int64_t k);
void   vec_dot_iq6_k_q8_k(int n, float * GGML_RESTRICT s, size_t bs, const void * GGML_RESTRICT vx, size_t bx, const void * GGML_RESTRICT vy, size_t by, int nrc);

void   quantize_row_iq4_ks_ref(const float * GGML_RESTRICT x, block_iq4_ks  * GGML_RESTRICT y, int64_t k);
void   quantize_row_iq4_ks(const float * GGML_RESTRICT x, void * GGML_RESTRICT y, int64_t k);
size_t quantize_iq4_ks(const float * GGML_RESTRICT src, void * GGML_RESTRICT dst, int64_t nrows, int64_t n_per_row, const float * imatrix);
void   dequantize_row_iq4_ks(const block_iq4_ks  * GGML_RESTRICT x, float * GGML_RESTRICT y, int64_t k);
void   vec_dot_iq4_ks_q8_k(int n, float * GGML_RESTRICT s, size_t bs, const void * GGML_RESTRICT vx, size_t bx, const void * GGML_RESTRICT vy, size_t by, int nrc);

void   quantize_row_iq4_kss_ref(const float * GGML_RESTRICT x, block_iq4_kss  * GGML_RESTRICT y, int64_t k);
void   quantize_row_iq4_kss(const float * GGML_RESTRICT x, void * GGML_RESTRICT y, int64_t k);
size_t quantize_iq4_kss(const float * GGML_RESTRICT src, void * GGML_RESTRICT dst, int64_t nrows, int64_t n_per_row, const float * imatrix);
void   dequantize_row_iq4_kss(const block_iq4_kss  * GGML_RESTRICT x, float * GGML_RESTRICT y, int64_t k);
void   vec_dot_iq4_kss_q8_k(int n, float * GGML_RESTRICT s, size_t bs, const void * GGML_RESTRICT vx, size_t bx, const void * GGML_RESTRICT vy, size_t by, int nrc);

void   quantize_row_iq2_ks_ref(const float * GGML_RESTRICT x, block_iq2_ks  * GGML_RESTRICT y, int64_t k);
void   quantize_row_iq2_ks(const float * GGML_RESTRICT x, void * GGML_RESTRICT y, int64_t k);
size_t quantize_iq2_ks(const float * GGML_RESTRICT src, void * GGML_RESTRICT dst, int64_t nrows, int64_t n_per_row, const float * imatrix);
void   dequantize_row_iq2_ks(const block_iq2_ks  * GGML_RESTRICT x, float * GGML_RESTRICT y, int64_t k);
void   vec_dot_iq2_ks_q8_k(int n, float * GGML_RESTRICT s, size_t bs, const void * GGML_RESTRICT vx, size_t bx, const void * GGML_RESTRICT vy, size_t by, int nrc);

<<<<<<< HEAD
void   quantize_row_iq2_kt_ref(const float * GGML_RESTRICT x, block_iq2_kt  * GGML_RESTRICT y, int64_t k);
void   quantize_row_iq2_kt(const float * GGML_RESTRICT x, void * GGML_RESTRICT y, int64_t k);
size_t quantize_iq2_kt(const float * GGML_RESTRICT src, void * GGML_RESTRICT dst, int64_t nrows, int64_t n_per_row, const float * imatrix);
void   dequantize_row_iq2_kt(const block_iq2_kt  * GGML_RESTRICT x, float * GGML_RESTRICT y, int64_t k);
void   vec_dot_iq2_kt_q8_k(int n, float * GGML_RESTRICT s, size_t bs, const void * GGML_RESTRICT vx, size_t bx, const void * GGML_RESTRICT vy, size_t by, int nrc);

void   quantize_row_iq3_kt_ref(const float * GGML_RESTRICT x, block_iq3_kt  * GGML_RESTRICT y, int64_t k);
void   quantize_row_iq3_kt(const float * GGML_RESTRICT x, void * GGML_RESTRICT y, int64_t k);
size_t quantize_iq3_kt(const float * GGML_RESTRICT src, void * GGML_RESTRICT dst, int64_t nrows, int64_t n_per_row, const float * imatrix);
void   dequantize_row_iq3_kt(const block_iq3_kt  * GGML_RESTRICT x, float * GGML_RESTRICT y, int64_t k);
void   vec_dot_iq3_kt_q8_k(int n, float * GGML_RESTRICT s, size_t bs, const void * GGML_RESTRICT vx, size_t bx, const void * GGML_RESTRICT vy, size_t by, int nrc);

void   quantize_row_iq4_kt_ref(const float * GGML_RESTRICT x, block_iq4_kt  * GGML_RESTRICT y, int64_t k);
void   quantize_row_iq4_kt(const float * GGML_RESTRICT x, void * GGML_RESTRICT y, int64_t k);
size_t quantize_iq4_kt(const float * GGML_RESTRICT src, void * GGML_RESTRICT dst, int64_t nrows, int64_t n_per_row, const float * imatrix);
void   dequantize_row_iq4_kt(const block_iq4_kt  * GGML_RESTRICT x, float * GGML_RESTRICT y, int64_t k);
void   vec_dot_iq4_kt_q8_k(int n, float * GGML_RESTRICT s, size_t bs, const void * GGML_RESTRICT vx, size_t bx, const void * GGML_RESTRICT vy, size_t by, int nrc);
=======
void   quantize_row_iq4_nl_r4_ref(const float * GGML_RESTRICT x, block_iq4_nl_r4  * GGML_RESTRICT y, int64_t k);
void   quantize_row_iq4_nl_r4(const float * GGML_RESTRICT x, void * GGML_RESTRICT y, int64_t k);
size_t quantize_iq4_nl_r4(const float * GGML_RESTRICT src, void * GGML_RESTRICT dst, int64_t nrows, int64_t n_per_row, const float * imatrix);
void   dequantize_row_iq4_nl_r4(const block_iq4_nl_r4  * GGML_RESTRICT x, float * GGML_RESTRICT y, int64_t k);
void   vec_dot_iq4_nl_r4_q8_0(int n, float * GGML_RESTRICT s, size_t bs, const void * GGML_RESTRICT vx, size_t bx, const void * GGML_RESTRICT vy, size_t by, int nrc);

void   quantize_row_q4_0_r4_ref(const float * GGML_RESTRICT x, block_iq4_nl_r4  * GGML_RESTRICT y, int64_t k);
void   quantize_row_q4_0_r4(const float * GGML_RESTRICT x, void * GGML_RESTRICT y, int64_t k);
size_t quantize_q4_0_r4(const float * GGML_RESTRICT src, void * GGML_RESTRICT dst, int64_t nrows, int64_t n_per_row, const float * imatrix);
void   dequantize_row_q4_0_r4(const block_iq4_nl_r4  * GGML_RESTRICT x, float * GGML_RESTRICT y, int64_t k);
void   vec_dot_q4_0_r4_q8_0(int n, float * GGML_RESTRICT s, size_t bs, const void * GGML_RESTRICT vx, size_t bx, const void * GGML_RESTRICT vy, size_t by, int nrc);

void   quantize_row_q8_0_r4_ref(const float * GGML_RESTRICT x, block_q8_0_x4  * GGML_RESTRICT y, int64_t k);
void   quantize_row_q8_0_r4(const float * GGML_RESTRICT x, void * GGML_RESTRICT y, int64_t k);
size_t quantize_q8_0_r4(const float * GGML_RESTRICT src, void * GGML_RESTRICT dst, int64_t nrows, int64_t n_per_row, const float * imatrix);
void   dequantize_row_q8_0_r4(const block_q8_0_x4  * GGML_RESTRICT x, float * GGML_RESTRICT y, int64_t k);
void   vec_dot_q8_0_r4_q8_0(int n, float * GGML_RESTRICT s, size_t bs, const void * GGML_RESTRICT vx, size_t bx, const void * GGML_RESTRICT vy, size_t by, int nrc);

void   quantize_row_q5_0_r4_ref(const float * GGML_RESTRICT x, block_q5_0_r4  * GGML_RESTRICT y, int64_t k);
void   quantize_row_q5_0_r4(const float * GGML_RESTRICT x, void * GGML_RESTRICT y, int64_t k);
size_t quantize_q5_0_r4(const float * GGML_RESTRICT src, void * GGML_RESTRICT dst, int64_t nrows, int64_t n_per_row, const float * imatrix);
void   dequantize_row_q5_0_r4(const block_q5_0_r4  * GGML_RESTRICT x, float * GGML_RESTRICT y, int64_t k);
void   vec_dot_q5_0_r4_q8_0(int n, float * GGML_RESTRICT s, size_t bs, const void * GGML_RESTRICT vx, size_t bx, const void * GGML_RESTRICT vy, size_t by, int nrc);

void   quantize_row_q6_0_r4_ref(const float * GGML_RESTRICT x, block_q6_0_r4  * GGML_RESTRICT y, int64_t k);
void   quantize_row_q6_0_r4(const float * GGML_RESTRICT x, void * GGML_RESTRICT y, int64_t k);
size_t quantize_q6_0_r4(const float * GGML_RESTRICT src, void * GGML_RESTRICT dst, int64_t nrows, int64_t n_per_row, const float * imatrix);
void   dequantize_row_q6_0_r4(const block_q6_0_r4  * GGML_RESTRICT x, float * GGML_RESTRICT y, int64_t k);
void   vec_dot_q6_0_r4_q8_0(int n, float * GGML_RESTRICT s, size_t bs, const void * GGML_RESTRICT vx, size_t bx, const void * GGML_RESTRICT vy, size_t by, int nrc);

void   quantize_row_iq4_xs_r4_ref(const float * GGML_RESTRICT x, block_iq4_xs_r4 * GGML_RESTRICT y, int64_t k);
void   quantize_row_iq4_xs_r4(const float * GGML_RESTRICT x, void * GGML_RESTRICT y, int64_t k);
size_t quantize_iq4_xs_r4(const float * GGML_RESTRICT src, void * GGML_RESTRICT dst, int64_t nrows, int64_t n_per_row, const float * imatrix);
void   dequantize_row_iq4_xs_r4(const block_iq4_xs_r4 * GGML_RESTRICT x, float * GGML_RESTRICT y, int64_t k);
void   vec_dot_iq4_xs_r4_q8_k(int n, float * GGML_RESTRICT s, size_t bs, const void * GGML_RESTRICT vx, size_t bx, const void * GGML_RESTRICT vy, size_t by, int nrc);

void   quantize_row_iq2_bn_ref (const float * GGML_RESTRICT x, block_iq2_bn  * GGML_RESTRICT y, int64_t k);
void   quantize_row_iq2_bn (const float * GGML_RESTRICT x, void * GGML_RESTRICT y, int64_t k);
void   dequantize_row_iq2_bn (const block_iq2_bn  * GGML_RESTRICT x, float * GGML_RESTRICT y, int64_t k);
size_t quantize_iq2_bn (const float * GGML_RESTRICT src, void * GGML_RESTRICT dst, int64_t nrows, int64_t n_per_row, const float * imatrix);
void   vec_dot_iq2_bn_q8_K64(int n, float * GGML_RESTRICT s, size_t bs, const void * GGML_RESTRICT vx, size_t bx, const void * GGML_RESTRICT vy, size_t by, int nrc);

void   quantize_row_iq2_bn_r4_ref (const float * GGML_RESTRICT x, block_iq2_bn  * GGML_RESTRICT y, int64_t k);
void   quantize_row_iq2_bn_r4(const float * GGML_RESTRICT x, void * GGML_RESTRICT y, int64_t k);
void   dequantize_row_iq2_bn_r4(const block_iq2_bn * GGML_RESTRICT x, float * GGML_RESTRICT y, int64_t k);
size_t quantize_iq2_bn_r4(const float * GGML_RESTRICT src, void * GGML_RESTRICT dst, int64_t nrows, int64_t n_per_row, const float * imatrix);
void   vec_dot_iq2_bn_r4_q8_K64(int n, float * GGML_RESTRICT s, size_t bs, const void * GGML_RESTRICT vx, size_t bx, const void * GGML_RESTRICT vy, size_t by, int nrc);

void   quantize_row_q3_k_r4_ref(const float * GGML_RESTRICT x, block_q3_k_r4  * GGML_RESTRICT y, int64_t k);
void   quantize_row_q3_k_r4(const float * GGML_RESTRICT x, void * GGML_RESTRICT y, int64_t k);
size_t quantize_q3_k_r4(const float * GGML_RESTRICT src, void * GGML_RESTRICT dst, int64_t nrows, int64_t n_per_row, const float * imatrix);
void   dequantize_row_q3_k_r4(const block_q3_k_r4  * GGML_RESTRICT x, float * GGML_RESTRICT y, int64_t k);
void   vec_dot_q3_k_r4_q8_k(int n, float * GGML_RESTRICT s, size_t bs, const void * GGML_RESTRICT vx, size_t bx, const void * GGML_RESTRICT vy, size_t by, int nrc);

void   quantize_row_q2_k_r4_ref(const float * GGML_RESTRICT x, block_q2_k_r4  * GGML_RESTRICT y, int64_t k);
void   quantize_row_q2_k_r4(const float * GGML_RESTRICT x, void * GGML_RESTRICT y, int64_t k);
size_t quantize_q2_k_r4(const float * GGML_RESTRICT src, void * GGML_RESTRICT dst, int64_t nrows, int64_t n_per_row, const float * imatrix);
void   dequantize_row_q2_k_r4(const block_q2_k_r4  * GGML_RESTRICT x, float * GGML_RESTRICT y, int64_t k);
void   vec_dot_q2_k_r4_q8_k(int n, float * GGML_RESTRICT s, size_t bs, const void * GGML_RESTRICT vx, size_t bx, const void * GGML_RESTRICT vy, size_t by, int nrc);

void   quantize_row_q4_k_r4_ref(const float * GGML_RESTRICT x, block_q4_k_r4  * GGML_RESTRICT y, int64_t k);
void   quantize_row_q4_k_r4(const float * GGML_RESTRICT x, void * GGML_RESTRICT y, int64_t k);
size_t quantize_q4_k_r4(const float * GGML_RESTRICT src, void * GGML_RESTRICT dst, int64_t nrows, int64_t n_per_row, const float * imatrix);
void   dequantize_row_q4_k_r4(const block_q4_k_r4  * GGML_RESTRICT x, float * GGML_RESTRICT y, int64_t k);
void   vec_dot_q4_k_r4_q8_k(int n, float * GGML_RESTRICT s, size_t bs, const void * GGML_RESTRICT vx, size_t bx, const void * GGML_RESTRICT vy, size_t by, int nrc);

void   quantize_row_q5_k_r4_ref(const float * GGML_RESTRICT x, block_q5_k_r4  * GGML_RESTRICT y, int64_t k);
void   quantize_row_q5_k_r4(const float * GGML_RESTRICT x, void * GGML_RESTRICT y, int64_t k);
size_t quantize_q5_k_r4(const float * GGML_RESTRICT src, void * GGML_RESTRICT dst, int64_t nrows, int64_t n_per_row, const float * imatrix);
void   dequantize_row_q5_k_r4(const block_q5_k_r4  * GGML_RESTRICT x, float * GGML_RESTRICT y, int64_t k);
void   vec_dot_q5_k_r4_q8_k(int n, float * GGML_RESTRICT s, size_t bs, const void * GGML_RESTRICT vx, size_t bx, const void * GGML_RESTRICT vy, size_t by, int nrc);

void   quantize_row_q6_k_r4_ref(const float * GGML_RESTRICT x, block_q6_k_r4  * GGML_RESTRICT y, int64_t k);
void   quantize_row_q6_k_r4(const float * GGML_RESTRICT x, void * GGML_RESTRICT y, int64_t k);
size_t quantize_q6_k_r4(const float * GGML_RESTRICT src, void * GGML_RESTRICT dst, int64_t nrows, int64_t n_per_row, const float * imatrix);
void   dequantize_row_q6_k_r4(const block_q6_k_r4  * GGML_RESTRICT x, float * GGML_RESTRICT y, int64_t k);
void   vec_dot_q6_k_r4_q8_k(int n, float * GGML_RESTRICT s, size_t bs, const void * GGML_RESTRICT vx, size_t bx, const void * GGML_RESTRICT vy, size_t by, int nrc);

void   quantize_row_iq5_k_r4_ref(const float * GGML_RESTRICT x, block_iq5_k_r4  * GGML_RESTRICT y, int64_t k);
void   quantize_row_iq5_k_r4(const float * GGML_RESTRICT x, void * GGML_RESTRICT y, int64_t k);
size_t quantize_iq5_k_r4(const float * GGML_RESTRICT src, void * GGML_RESTRICT dst, int64_t nrows, int64_t n_per_row, const float * imatrix);
void   dequantize_row_iq5_k_r4(const block_iq5_k_r4  * GGML_RESTRICT x, float * GGML_RESTRICT y, int64_t k);
void   vec_dot_iq5_k_r4_q8_k(int n, float * GGML_RESTRICT s, size_t bs, const void * GGML_RESTRICT vx, size_t bx, const void * GGML_RESTRICT vy, size_t by, int nrc);

void   quantize_row_iq4_k_r4_ref(const float * GGML_RESTRICT x, block_iq4_k_r4  * GGML_RESTRICT y, int64_t k);
void   quantize_row_iq4_k_r4(const float * GGML_RESTRICT x, void * GGML_RESTRICT y, int64_t k);
size_t quantize_iq4_k_r4(const float * GGML_RESTRICT src, void * GGML_RESTRICT dst, int64_t nrows, int64_t n_per_row, const float * imatrix);
void   dequantize_row_iq4_k_r4(const block_iq4_k_r4  * GGML_RESTRICT x, float * GGML_RESTRICT y, int64_t k);
void   vec_dot_iq4_k_r4_q8_k(int n, float * GGML_RESTRICT s, size_t bs, const void * GGML_RESTRICT vx, size_t bx, const void * GGML_RESTRICT vy, size_t by, int nrc);

void   quantize_row_iq3_k_r4_ref(const float * GGML_RESTRICT x, block_iq3_k_r4  * GGML_RESTRICT y, int64_t k);
void   quantize_row_iq3_k_r4(const float * GGML_RESTRICT x, void * GGML_RESTRICT y, int64_t k);
size_t quantize_iq3_k_r4(const float * GGML_RESTRICT src, void * GGML_RESTRICT dst, int64_t nrows, int64_t n_per_row, const float * imatrix);
void   dequantize_row_iq3_k_r4(const block_iq3_k_r4  * GGML_RESTRICT x, float * GGML_RESTRICT y, int64_t k);
void   vec_dot_iq3_k_r4_q8_k(int n, float * GGML_RESTRICT s, size_t bs, const void * GGML_RESTRICT vx, size_t bx, const void * GGML_RESTRICT vy, size_t by, int nrc);

void   quantize_row_iq2_k_r4_ref(const float * GGML_RESTRICT x, block_iq2_k_r4  * GGML_RESTRICT y, int64_t k);
void   quantize_row_iq2_k_r4(const float * GGML_RESTRICT x, void * GGML_RESTRICT y, int64_t k);
size_t quantize_iq2_k_r4(const float * GGML_RESTRICT src, void * GGML_RESTRICT dst, int64_t nrows, int64_t n_per_row, const float * imatrix);
void   dequantize_row_iq2_k_r4(const block_iq2_k_r4  * GGML_RESTRICT x, float * GGML_RESTRICT y, int64_t k);
void   vec_dot_iq2_k_r4_q8_k(int n, float * GGML_RESTRICT s, size_t bs, const void * GGML_RESTRICT vx, size_t bx, const void * GGML_RESTRICT vy, size_t by, int nrc);

void   quantize_row_iq4_ks_r4_ref(const float * GGML_RESTRICT x, block_iq4_ks_r4  * GGML_RESTRICT y, int64_t k);
void   quantize_row_iq4_ks_r4(const float * GGML_RESTRICT x, void * GGML_RESTRICT y, int64_t k);
size_t quantize_iq4_ks_r4(const float * GGML_RESTRICT src, void * GGML_RESTRICT dst, int64_t nrows, int64_t n_per_row, const float * imatrix);
void   dequantize_row_iq4_ks_r4(const block_iq4_ks_r4  * GGML_RESTRICT x, float * GGML_RESTRICT y, int64_t k);
void   vec_dot_iq4_ks_r4_q8_k(int n, float * GGML_RESTRICT s, size_t bs, const void * GGML_RESTRICT vx, size_t bx, const void * GGML_RESTRICT vy, size_t by, int nrc);

void   quantize_row_iq2_xxs_r4_ref(const float * GGML_RESTRICT x, block_iq2_xxs_r4  * GGML_RESTRICT y, int64_t k);
void   quantize_row_iq2_xxs_r4(const float * GGML_RESTRICT x, void * GGML_RESTRICT y, int64_t k);
size_t quantize_iq2_xxs_r4(const float * GGML_RESTRICT src, void * GGML_RESTRICT dst, int64_t nrows, int64_t n_per_row, const float * imatrix);
void   dequantize_row_iq2_xxs_r4(const block_iq2_xxs_r4  * GGML_RESTRICT x, float * GGML_RESTRICT y, int64_t k);
void   vec_dot_iq2_xxs_r4_q8_k(int n, float * GGML_RESTRICT s, size_t bs, const void * GGML_RESTRICT vx, size_t bx, const void * GGML_RESTRICT vy, size_t by, int nrc);

void   quantize_row_iq2_xs_r4_ref(const float * GGML_RESTRICT x, block_iq2_xs_r4  * GGML_RESTRICT y, int64_t k);
void   quantize_row_iq2_xs_r4(const float * GGML_RESTRICT x, void * GGML_RESTRICT y, int64_t k);
size_t quantize_iq2_xs_r4(const float * GGML_RESTRICT src, void * GGML_RESTRICT dst, int64_t nrows, int64_t n_per_row, const float * imatrix);
void   dequantize_row_iq2_xs_r4(const block_iq2_xs_r4  * GGML_RESTRICT x, float * GGML_RESTRICT y, int64_t k);
void   vec_dot_iq2_xs_r4_q8_k(int n, float * GGML_RESTRICT s, size_t bs, const void * GGML_RESTRICT vx, size_t bx, const void * GGML_RESTRICT vy, size_t by, int nrc);

void   quantize_row_iq2_s_r4_ref(const float * GGML_RESTRICT x, block_iq2_s_r4  * GGML_RESTRICT y, int64_t k);
void   quantize_row_iq2_s_r4(const float * GGML_RESTRICT x, void * GGML_RESTRICT y, int64_t k);
size_t quantize_iq2_s_r4(const float * GGML_RESTRICT src, void * GGML_RESTRICT dst, int64_t nrows, int64_t n_per_row, const float * imatrix);
void   dequantize_row_iq2_s_r4(const block_iq2_s_r4  * GGML_RESTRICT x, float * GGML_RESTRICT y, int64_t k);
void   vec_dot_iq2_s_r4_q8_k(int n, float * GGML_RESTRICT s, size_t bs, const void * GGML_RESTRICT vx, size_t bx, const void * GGML_RESTRICT vy, size_t by, int nrc);

void   quantize_row_iq3_xxs_r4_ref(const float * GGML_RESTRICT x, block_iq3_xxs_r4  * GGML_RESTRICT y, int64_t k);
void   quantize_row_iq3_xxs_r4(const float * GGML_RESTRICT x, void * GGML_RESTRICT y, int64_t k);
size_t quantize_iq3_xxs_r4(const float * GGML_RESTRICT src, void * GGML_RESTRICT dst, int64_t nrows, int64_t n_per_row, const float * imatrix);
void   dequantize_row_iq3_xxs_r4(const block_iq3_xxs_r4  * GGML_RESTRICT x, float * GGML_RESTRICT y, int64_t k);
void   vec_dot_iq3_xxs_r4_q8_k(int n, float * GGML_RESTRICT s, size_t bs, const void * GGML_RESTRICT vx, size_t bx, const void * GGML_RESTRICT vy, size_t by, int nrc);

void   quantize_row_iq3_s_r4_ref(const float * GGML_RESTRICT x, block_iq3_s_r4  * GGML_RESTRICT y, int64_t k);
void   quantize_row_iq3_s_r4(const float * GGML_RESTRICT x, void * GGML_RESTRICT y, int64_t k);
size_t quantize_iq3_s_r4(const float * GGML_RESTRICT src, void * GGML_RESTRICT dst, int64_t nrows, int64_t n_per_row, const float * imatrix);
void   dequantize_row_iq3_s_r4(const block_iq3_s_r4  * GGML_RESTRICT x, float * GGML_RESTRICT y, int64_t k);
void   vec_dot_iq3_s_r4_q8_k(int n, float * GGML_RESTRICT s, size_t bs, const void * GGML_RESTRICT vx, size_t bx, const void * GGML_RESTRICT vy, size_t by, int nrc);

void   quantize_row_q8_k_r8_ref(const float * GGML_RESTRICT x, block_q8_k_r8  * GGML_RESTRICT y, int64_t k);
void   quantize_row_q8_k_r8(const float * GGML_RESTRICT x, void * GGML_RESTRICT y, int64_t k);
size_t quantize_q8_k_r8(const float * GGML_RESTRICT src, void * GGML_RESTRICT dst, int64_t nrows, int64_t n_per_row, const float * imatrix);
void   dequantize_row_q8_k_r8(const block_q8_k_r8  * GGML_RESTRICT x, float * GGML_RESTRICT y, int64_t k);
void   vec_dot_q8_k_r8_q8_k(int n, float * GGML_RESTRICT s, size_t bs, const void * GGML_RESTRICT vx, size_t bx, const void * GGML_RESTRICT vy, size_t by, int nrc);
>>>>>>> 814d3e05

void iqk_quantize_row_q8_K(const float * GGML_RESTRICT x, void * GGML_RESTRICT vy, int64_t k);
void quantize_row_q8_K64_ref(const float * GGML_RESTRICT x, block_q8_K64 * GGML_RESTRICT y, int64_t k);
void quantize_row_q8_K64(const float * GGML_RESTRICT x, void * GGML_RESTRICT y, int64_t k);
void quantize_row_q8_K16(const float * GGML_RESTRICT x, void * GGML_RESTRICT y, int64_t k);
void quantize_row_q8_K32(const float * GGML_RESTRICT x, void * GGML_RESTRICT y, int64_t k);
void quantize_row_q8_KR8(const float * GGML_RESTRICT x, void * GGML_RESTRICT y, int64_t k);
void quantize_row_q8_0_x4(const float * GGML_RESTRICT x, void * GGML_RESTRICT y, int64_t k);
void quantize_row_q8_1_x4(const float * GGML_RESTRICT x, void * GGML_RESTRICT y, int64_t k);

void repack_f32_bf16_r16 (const void * GGML_RESTRICT src, void * GGML_RESTRICT dst, int64_t nrows, int64_t n_per_row);
void repack_bf16_bf16_r16(const void * GGML_RESTRICT src, void * GGML_RESTRICT dst, int64_t nrows, int64_t n_per_row);

void iqk_repack_tensor(struct ggml_tensor * tensor);

// So we can re-pack Microsoft's BitNet I2_S quants
void dequantize_row_ms_i2s(const void * GGML_RESTRICT x, float * GGML_RESTRICT y, int64_t k);

#ifdef __cplusplus
}
#endif<|MERGE_RESOLUTION|>--- conflicted
+++ resolved
@@ -61,7 +61,6 @@
 void   dequantize_row_iq2_ks(const block_iq2_ks  * GGML_RESTRICT x, float * GGML_RESTRICT y, int64_t k);
 void   vec_dot_iq2_ks_q8_k(int n, float * GGML_RESTRICT s, size_t bs, const void * GGML_RESTRICT vx, size_t bx, const void * GGML_RESTRICT vy, size_t by, int nrc);
 
-<<<<<<< HEAD
 void   quantize_row_iq2_kt_ref(const float * GGML_RESTRICT x, block_iq2_kt  * GGML_RESTRICT y, int64_t k);
 void   quantize_row_iq2_kt(const float * GGML_RESTRICT x, void * GGML_RESTRICT y, int64_t k);
 size_t quantize_iq2_kt(const float * GGML_RESTRICT src, void * GGML_RESTRICT dst, int64_t nrows, int64_t n_per_row, const float * imatrix);
@@ -79,7 +78,7 @@
 size_t quantize_iq4_kt(const float * GGML_RESTRICT src, void * GGML_RESTRICT dst, int64_t nrows, int64_t n_per_row, const float * imatrix);
 void   dequantize_row_iq4_kt(const block_iq4_kt  * GGML_RESTRICT x, float * GGML_RESTRICT y, int64_t k);
 void   vec_dot_iq4_kt_q8_k(int n, float * GGML_RESTRICT s, size_t bs, const void * GGML_RESTRICT vx, size_t bx, const void * GGML_RESTRICT vy, size_t by, int nrc);
-=======
+
 void   quantize_row_iq4_nl_r4_ref(const float * GGML_RESTRICT x, block_iq4_nl_r4  * GGML_RESTRICT y, int64_t k);
 void   quantize_row_iq4_nl_r4(const float * GGML_RESTRICT x, void * GGML_RESTRICT y, int64_t k);
 size_t quantize_iq4_nl_r4(const float * GGML_RESTRICT src, void * GGML_RESTRICT dst, int64_t nrows, int64_t n_per_row, const float * imatrix);
@@ -223,7 +222,6 @@
 size_t quantize_q8_k_r8(const float * GGML_RESTRICT src, void * GGML_RESTRICT dst, int64_t nrows, int64_t n_per_row, const float * imatrix);
 void   dequantize_row_q8_k_r8(const block_q8_k_r8  * GGML_RESTRICT x, float * GGML_RESTRICT y, int64_t k);
 void   vec_dot_q8_k_r8_q8_k(int n, float * GGML_RESTRICT s, size_t bs, const void * GGML_RESTRICT vx, size_t bx, const void * GGML_RESTRICT vy, size_t by, int nrc);
->>>>>>> 814d3e05
 
 void iqk_quantize_row_q8_K(const float * GGML_RESTRICT x, void * GGML_RESTRICT vy, int64_t k);
 void quantize_row_q8_K64_ref(const float * GGML_RESTRICT x, block_q8_K64 * GGML_RESTRICT y, int64_t k);
